import { Big } from 'big.js';
import {
  Contract,
  Transaction,
  Wallet,
  ContractInterface,
  BigNumber,
  ethers,
} from 'ethers';
import { EthereumBase } from './ethereum-base';
import { Provider } from '@ethersproject/abstract-provider';
import { CurrencyAmount, Token } from '@uniswap/sdk';
import { Trade } from '@uniswap/router-sdk';
import { Trade as UniswapV3Trade } from '@uniswap/v3-sdk';
import {
  TradeType,
  Currency,
  CurrencyAmount as UniswapCoreCurrencyAmount,
  Token as UniswapCoreToken,
  Fraction as UniswapFraction,
} from '@uniswap/sdk-core';
import {
  Token as TokenPangolin,
  CurrencyAmount as CurrencyAmountPangolin,
  Trade as TradePangolin,
  Fraction as PangolinFraction,
} from '@pangolindex/sdk';
import {
  Trade as SushiswapTrade,
  Token as SushiToken,
  CurrencyAmount as SushiCurrencyAmount,
  TradeType as SushiTradeType,
  Currency as SushiCurrency,
  Fraction as SushiFraction,
} from '@sushiswap/sdk';
import {
  Token as TokenTraderjoe,
  CurrencyAmount as CurrencyAmountTraderjoe,
  Trade as TradeTraderjoe,
  Fraction as TraderjoeFraction,
} from '@traderjoe-xyz/sdk';
<<<<<<< HEAD
import { Trade as DefiraTrade } from '@zuzu-cat/defira-sdk';
=======
import { PerpPosition } from '../connectors/perp/perp';
>>>>>>> 497e52e6

export type Tokenish =
  | Token
  | TokenPangolin
  | TokenTraderjoe
  | UniswapCoreToken
  | SushiToken;

export type UniswapishTrade =
  | Trade<Currency, Currency, TradeType>
  | TradePangolin
  | DefiraTrade<UniswapCoreToken, UniswapCoreToken, TradeType>
  | TradeTraderjoe
  | SushiswapTrade<SushiToken, SushiToken, SushiTradeType>
  | UniswapV3Trade<Currency, UniswapCoreToken, TradeType>;

export type UniswapishAmount =
  | CurrencyAmount
  | CurrencyAmountPangolin
  | UniswapCoreCurrencyAmount<Currency>
  | CurrencyAmountTraderjoe
  | SushiCurrencyAmount<SushiCurrency | SushiToken>;
export type Fractionish =
  | UniswapFraction
  | PangolinFraction
  | TraderjoeFraction
  | SushiFraction;

export interface ExpectedTrade {
  trade: UniswapishTrade;
  expectedAmount: UniswapishAmount;
}

export interface PositionInfo {
  token0: string | undefined;
  token1: string | undefined;
  fee: string | undefined;
  lowerPrice: string;
  upperPrice: string;
  amount0: string;
  amount1: string;
  unclaimedToken0: string;
  unclaimedToken1: string;
}

export interface Uniswapish {
  /**
   * Router address.
   */
  router: string;

  /**
   * Router smart contract ABI.
   */
  routerAbi: ContractInterface;

  /**
   * Interface for decoding transaction logs
   */
  abiDecoder?: any;

  /**
   * Default gas limit for swap transactions.
   */
  gasLimit: number;

  /**
   * Default time-to-live for swap transactions, in seconds.
   */
  ttl: number;

  init(): Promise<void>;

  ready(): boolean;

  /**
   * Given a token's address, return the connector's native representation of
   * the token.
   *
   * @param address Token address
   */
  getTokenByAddress(address: string): Tokenish;

  /**
   * Given the amount of `baseToken` to put into a transaction, calculate the
   * amount of `quoteToken` that can be expected from the transaction.
   *
   * This is typically used for calculating token sell prices.
   *
   * @param baseToken Token input for the transaction
   * @param quoteToken Output from the transaction
   * @param amount Amount of `baseToken` to put into the transaction
   */
  estimateSellTrade(
    baseToken: Tokenish,
    quoteToken: Tokenish,
    amount: BigNumber,
    allowedSlippage?: string
  ): Promise<ExpectedTrade>;

  /**
   * Given the amount of `baseToken` desired to acquire from a transaction,
   * calculate the amount of `quoteToken` needed for the transaction.
   *
   * This is typically used for calculating token buy prices.
   *
   * @param quoteToken Token input for the transaction
   * @param baseToken Token output from the transaction
   * @param amount Amount of `baseToken` desired from the transaction
   */
  estimateBuyTrade(
    quoteToken: Tokenish,
    baseToken: Tokenish,
    amount: BigNumber,
    allowedSlippage?: string
  ): Promise<ExpectedTrade>;

  /**
   * Given a wallet and a Uniswap-ish trade, try to execute it on blockchain.
   *
   * @param wallet Wallet
   * @param trade Expected trade
   * @param gasPrice Base gas price, for pre-EIP1559 transactions
   * @param uniswapRouter Router smart contract address
   * @param ttl How long the swap is valid before expiry, in seconds
   * @param abi Router contract ABI
   * @param gasLimit Gas limit
   * @param nonce (Optional) EVM transaction nonce
   * @param maxFeePerGas (Optional) Maximum total fee per gas you want to pay
   * @param maxPriorityFeePerGas (Optional) Maximum tip per gas you want to pay
   */
  executeTrade(
    wallet: Wallet,
    trade: UniswapishTrade,
    gasPrice: number,
    uniswapRouter: string,
    ttl: number,
    abi: ContractInterface,
    gasLimit: number,
    nonce?: number,
    maxFeePerGas?: BigNumber,
    maxPriorityFeePerGas?: BigNumber,
    allowedSlippage?: string
  ): Promise<Transaction>;
}

export interface UniswapLPish {
  /**
   * Router address.
   */
  router: string;

  /**
   * Router smart contract ABI.
   */
  routerAbi: ContractInterface;

  /**
   * NTF manager address.
   */
  nftManager: string;

  /**
   * NTF manager smart contract ABI.
   */
  nftAbi: ContractInterface;

  /**
   * Pool smart contract ABI.
   */
  poolAbi: ContractInterface;

  /**
   * Interface for decoding transaction logs
   */
  abiDecoder: any;

  /**
   * Default gas limit for swap transactions.
   */
  gasLimit: number;

  /**
   * Default time-to-live for swap transactions, in seconds.
   */
  ttl: number;

  init(): Promise<void>;

  ready(): boolean;

  /**
   * Given a token's address, return the connector's native representation of
   * the token.
   *
   * @param address Token address
   */
  getTokenByAddress(address: string): Tokenish;

  /**
   * Given a wallet and tokenId, fetch info about position.
   *
   * @param tokenId: id of exiting position to fetch liquidity data
   */
  getPosition(tokenId: number): Promise<PositionInfo>;

  /**
   * Given a wallet, add/increase liquidity for a position.
   *
   * @param wallet Wallet for the transaction
   * @param token0 Token 1 for position
   * @param token1 Token 0 for position
   * @param amount0 Amount of `token0` to put into the position
   * @param amount1 Amount of `token1` to put into the position
   * @param fee Fee tier of position,
   * @param lowerPrice lower price bound of the position
   * @param upperPrice upper price bound for the position
   * @param tokenId id of exiting position to increase liquidity
   * @param gasLimit Gas limit
   * @param nonce (Optional) EVM transaction nonce
   * @param maxFeePerGas (Optional) Maximum total fee per gas you want to pay
   * @param maxPriorityFeePerGas (Optional) Maximum tip per gas you want to pay
   */
  addPosition(
    wallet: Wallet,
    token0: UniswapCoreToken,
    token1: UniswapCoreToken,
    amount0: string,
    amount1: string,
    fee: number,
    lowerPrice: number,
    upperPrice: number,
    tokenId: number,
    gasLimit: number,
    gasPrice: number,
    nonce?: number,
    maxFeePerGas?: BigNumber,
    maxPriorityFeePerGas?: BigNumber
  ): Promise<Transaction>;

  /**
   * Given a wallet, reduce/remove liquidity for a position.
   *
   * @param wallet Wallet for the transaction
   * @param tokenId id of exiting position to decrease liquidity
   * @param decreasePercent: percentage of liquidity to remove
   * @param getFee used to estimate the gas cost of closing position
   * @param gasLimit Gas limit
   * @param nonce (Optional) EVM transaction nonce
   * @param maxFeePerGas (Optional) Maximum total fee per gas you want to pay
   * @param maxPriorityFeePerGas (Optional) Maximum tip per gas you want to pay
   */
  reducePosition(
    wallet: Wallet,
    tokenId: number,
    decreasePercent: number,
    gasLimit: number,
    gasPrice: number,
    nonce?: number,
    maxFeePerGas?: BigNumber,
    maxPriorityFeePerGas?: BigNumber
  ): Promise<Transaction>;

  /**
   * Given a wallet and tokenId, collect earned fees on position.
   *
   * @param wallet Wallet for the transaction
   * @param tokenId id of exiting position to collet earned fees
   * @param gasLimit Gas limit
   * @param nonce (Optional) EVM transaction nonce
   * @param maxFeePerGas (Optional) Maximum total fee per gas you want to pay
   * @param maxPriorityFeePerGas (Optional) Maximum tip per gas you want to pay
   */
  collectFees(
    wallet: Wallet,
    tokenId: number,
    gasLimit: number,
    gasPrice: number,
    nonce?: number,
    maxFeePerGas?: BigNumber,
    maxPriorityFeePerGas?: BigNumber
  ): Promise<Transaction | { amount0: BigNumber; amount1: BigNumber }>;

  /**
   * Given a fee tier, tokens and time parameters, fetch historical pool prices.
   *
   * @param token0 Token in pool
   * @param token1 Token in pool
   * @param fee fee tier
   * @param period total period of time to fetch pool prices in seconds
   * @param interval interval within period to fetch pool prices
   */
  poolPrice(
    token0: UniswapCoreToken,
    token1: UniswapCoreToken,
    fee: number,
    period: number,
    interval: number
  ): Promise<string[]>;
}

export interface Perpish {
  gasLimit: number;

  init(): Promise<void>;

  ready(): boolean;

  /**
   * Given a token's address, return the connector's native representation of
   * the token.
   *
   * @param address Token address
   */
  getTokenByAddress(address: string): Tokenish;

  /**
   * Function for retrieving token list.
   * @returns a list of available marker pairs.
   */
  availablePairs(): string[];

  /**
   * Give a market, queries for market, index and indexTwap prices.
   * @param tickerSymbol Market pair
   */
  prices(tickerSymbol: string): Promise<{
    markPrice: Big;
    indexPrice: Big;
    indexTwapPrice: Big;
  }>;

  /**
   * Used to know if a market is active/tradable.
   * @param tickerSymbol Market pair
   * @returns true | false
   */
  isMarketActive(tickerSymbol: string): Promise<boolean>;

  /**
   * Gets available Positions/Position.
   * @param tickerSymbol An optional parameter to get specific position.
   * @returns Return all Positions or specific position.
   */
  getPositions(tickerSymbol: string): Promise<PerpPosition | undefined>;

  /**
   * Given the necessary parameters, open a position.
   * @param isLong Will create a long position if true, else a short pos will be created.
   * @param tickerSymbol the market to create position on.
   * @param minBaseAmount the min amount for the position to be opened.
   * @returns An ethers transaction object.
   */
  openPosition(
    isLong: boolean,
    tickerSymbol: string,
    minBaseAmount: string
  ): Promise<Transaction>;

  /**
   * Closes an open position on the specified market.
   * @param tickerSymbol The market on which we want to close position.
   * @returns An ethers transaction object.
   */
  closePosition(tickerSymbol: string): Promise<Transaction>;
}

export interface Ethereumish extends EthereumBase {
  cancelTx(wallet: Wallet, nonce: number): Promise<Transaction>;
  getSpender(reqSpender: string): string;
  getContract(
    tokenAddress: string,
    signerOrProvider?: Wallet | Provider
  ): Contract;
  gasPrice: number;
  nativeTokenSymbol: string;
  chain: string;
}

export interface NetworkSelectionRequest {
  connector?: string; //the target connector (e.g. uniswap or pangolin)
  chain: string; //the target chain (e.g. ethereum, avalanche, or harmony)
  network: string; // the target network of the chain (e.g. mainnet)
}

export interface CustomTransactionReceipt
  extends Omit<
    ethers.providers.TransactionReceipt,
    'gasUsed' | 'cumulativeGasUsed' | 'effectiveGasPrice'
  > {
  gasUsed: string;
  cumulativeGasUsed: string;
  effectiveGasPrice: string | null;
}

export interface CustomTransaction
  extends Omit<
    Transaction,
    'maxPriorityFeePerGas' | 'maxFeePerGas' | 'gasLimit' | 'value'
  > {
  maxPriorityFeePerGas: string | null;
  maxFeePerGas: string | null;
  gasLimit: string | null;
  value: string;
}

export interface CustomTransactionResponse
  extends Omit<
    ethers.providers.TransactionResponse,
    'gasPrice' | 'gasLimit' | 'value'
  > {
  gasPrice: string | null;
  gasLimit: string;
  value: string;
}<|MERGE_RESOLUTION|>--- conflicted
+++ resolved
@@ -39,11 +39,8 @@
   Trade as TradeTraderjoe,
   Fraction as TraderjoeFraction,
 } from '@traderjoe-xyz/sdk';
-<<<<<<< HEAD
 import { Trade as DefiraTrade } from '@zuzu-cat/defira-sdk';
-=======
 import { PerpPosition } from '../connectors/perp/perp';
->>>>>>> 497e52e6
 
 export type Tokenish =
   | Token
