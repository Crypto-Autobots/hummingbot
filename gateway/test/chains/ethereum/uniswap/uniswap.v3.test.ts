--- conflicted
+++ resolved
@@ -92,43 +92,40 @@
   unpatch();
 });
 
-<<<<<<< HEAD
-=======
 afterAll(async () => {
   await ethereum.close();
   await overrideConfigs.resetConfigs();
 });
 
-const patchFetchPairData = (noPath?: boolean) => {
-  patch(uniswapV3, 'getPairs', () => {
-    if (noPath) {
-      return [
-        new uniV3.Pool(
-          WETH,
-          USDC,
-          500,
-          '1390012087572052304381352642',
-          '6025055903594410671025',
-          -80865,
-          TICK_PROVIDER
-        ),
-      ];
-    }
-    return [
-      new uniV3.Pool(
-        WETH,
-        DAI,
-        500,
-        '1390012087572052304381352642',
-        '6025055903594410671025',
-        -80865,
-        TICK_PROVIDER
-      ),
-    ];
-  });
-};
-
->>>>>>> 1eb2577a
+// const patchFetchPairData = (noPath?: boolean) => {
+//   patch(uniswapV3, 'getPairs', () => {
+//     if (noPath) {
+//       return [
+//         new uniV3.Pool(
+//           WETH,
+//           USDC,
+//           500,
+//           '1390012087572052304381352642',
+//           '6025055903594410671025',
+//           -80865,
+//           TICK_PROVIDER
+//         ),
+//       ];
+//     }
+//     return [
+//       new uniV3.Pool(
+//         WETH,
+//         DAI,
+//         500,
+//         '1390012087572052304381352642',
+//         '6025055903594410671025',
+//         -80865,
+//         TICK_PROVIDER
+//       ),
+//     ];
+//   });
+// };
+
 const patchPoolState = () => {
   patch(uniswapV3, 'getPoolContract', () => {
     return {
