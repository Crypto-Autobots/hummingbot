import asyncio
import platform
import threading
import time
<<<<<<< HEAD
from os.path import dirname
=======
from os.path import dirname, exists, join
>>>>>>> 1eb2577a
from typing import TYPE_CHECKING, Any, Callable, Dict, List, Optional

import pandas as pd

import hummingbot.client.config.global_config_map as global_config
import hummingbot.client.settings as settings
from hummingbot import init_logging
from hummingbot.client.command.gateway_api_manager import Chain, GatewayChainApiManager
from hummingbot.client.command.rate_command import RateCommand
from hummingbot.client.config.config_helpers import get_strategy_starter_file
from hummingbot.client.config.config_validators import validate_bool
from hummingbot.client.config.config_var import ConfigVar
from hummingbot.client.performance import PerformanceMetrics
from hummingbot.connector.connector_status import get_connector_status, warning_messages
from hummingbot.core.clock import Clock, ClockMode
from hummingbot.core.gateway.status_monitor import Status
from hummingbot.core.rate_oracle.rate_oracle import RateOracle
from hummingbot.core.utils.async_utils import safe_ensure_future
from hummingbot.core.utils.kill_switch import KillSwitch
from hummingbot.exceptions import OracleRateUnavailable
from hummingbot.pmm_script.pmm_script_iterator import PMMScriptIterator
from hummingbot.strategy.script_strategy_base import ScriptStrategyBase
from hummingbot.user.user_balances import UserBalances

if TYPE_CHECKING:
    from hummingbot.client.hummingbot_application import HummingbotApplication


class StartCommand(GatewayChainApiManager):
    _in_start_check: bool = False

    async def _run_clock(self):
        with self.clock as clock:
            await clock.run()

    async def wait_till_ready(self,  # type: HummingbotApplication
                              func: Callable, *args, **kwargs):
        while True:
            all_ready = all([market.ready for market in self.markets.values()])
            if not all_ready:
                await asyncio.sleep(0.5)
            else:
                return func(*args, **kwargs)

    def start(self,  # type: HummingbotApplication
              log_level: Optional[str] = None,
              restore: Optional[bool] = False,
              script: Optional[str] = None):
        if threading.current_thread() != threading.main_thread():
            self.ev_loop.call_soon_threadsafe(self.start, log_level, restore)
            return
        safe_ensure_future(self.start_check(log_level, restore, script), loop=self.ev_loop)

    async def start_check(self,  # type: HummingbotApplication
                          log_level: Optional[str] = None,
                          restore: Optional[bool] = False,
                          strategy_file_name: Optional[str] = None):
        if self._in_start_check or (self.strategy_task is not None and not self.strategy_task.done()):
            self.notify('The bot is already running - please run "stop" first')
            return

        self._in_start_check = True

        if settings.required_rate_oracle:
            # If the strategy to run requires using the rate oracle to find FX rates, validate there is a rate for
            # each configured token pair
            if not (await self.confirm_oracle_conversion_rate()):
                self.notify("The strategy failed to start.")
                self._in_start_check = False
                return

        if strategy_file_name:
            file_name = strategy_file_name.split(".")[0]
            self.strategy_file_name = file_name
            self.strategy_name = file_name
        elif not await self.status_check_all(notify_success=False):
            self.notify("Status checks failed. Start aborted.")
            self._in_start_check = False
            return
        if self._last_started_strategy_file != self.strategy_file_name:
            init_logging("hummingbot_logs.yml",
                         override_log_level=log_level.upper() if log_level else None,
                         strategy_file_path=self.strategy_file_name)
            self._last_started_strategy_file = self.strategy_file_name

        # If macOS, disable App Nap.
        if platform.system() == "Darwin":
            import appnope
            appnope.nope()

        self._initialize_notifiers()
        try:
            self._initialize_strategy(self.strategy_name)
        except NotImplementedError:
            self._in_start_check = False
            self.strategy_name = None
            self.strategy_file_name = None
            self.notify("Invalid strategy. Start aborted.")
            raise

        if any([str(exchange).endswith("paper_trade") for exchange in settings.required_exchanges]):
            self.notify("\nPaper Trading Active: All orders are simulated and no real orders are placed.")

        for exchange in settings.required_exchanges:
            connector: str = str(exchange)
            status: str = get_connector_status(connector)
            warning_msg: Optional[str] = warning_messages.get(connector, None)

            # confirm gateway connection
            conn_setting: settings.ConnectorSetting = settings.AllConnectorSettings.get_connector_settings()[connector]
            if conn_setting.uses_gateway_generic_connector():
                connector_details: Dict[str, Any] = conn_setting.conn_init_parameters()
                if connector_details:
                    data: List[List[str]] = [
                        ["chain", connector_details['chain']],
                        ["network", connector_details['network']],
                        ["wallet_address", connector_details['wallet_address']]
                    ]

                    # check for API keys
                    chain: Chain = Chain.from_str(connector_details['chain'])
                    api_key: Optional[str] = await self._get_api_key_from_gateway_config(chain)
                    if api_key is None:
                        api_key = await self._get_api_key(chain, required=True)
                        await self._update_gateway_api_key(chain, api_key)
                        self.notify("Please wait for gateway to restart.")
                        # wait for gateway to restart, config update causes gateway to restart
                        await self._gateway_monitor.wait_for_online_status()
                        if self._gateway_monitor.current_status == Status.OFFLINE:
                            raise Exception("Lost contact with gateway after updating the config.")

                    await UserBalances.instance().update_exchange_balance(connector)
                    balances: List[str] = [
                        f"{str(PerformanceMetrics.smart_round(v, 8))} {k}"
                        for k, v in UserBalances.instance().all_balances(connector).items()
                    ]
                    data.append(["balances", ""])
                    for bal in balances:
                        data.append(["", bal])
                    wallet_df: pd.DataFrame = pd.DataFrame(data=data, columns=["", f"{connector} configuration"])
                    self.notify(wallet_df.to_string(index=False))

                    self.app.clear_input()
                    self.placeholder_mode = True
                    use_configuration = await self.app.prompt(prompt="Do you want to continue? (Yes/No) >>> ")
                    self.placeholder_mode = False
                    self.app.change_prompt(prompt=">>> ")

                    if use_configuration in ["N", "n", "No", "no"]:
                        self._in_start_check = False
                        return

                    if use_configuration not in ["Y", "y", "Yes", "yes"]:
                        self.notify("Invalid input. Please execute the `start` command again.")
                        self._in_start_check = False
                        return

            # Display custom warning message for specific connectors
            elif warning_msg is not None:
                self.notify(f"\nConnector status: {status}\n"
                            f"{warning_msg}")

            # Display warning message if the exchange connector has outstanding issues or not working
            elif not status.endswith("GREEN"):
                self.notify(f"\nConnector status: {status}. This connector has one or more issues.\n"
                            "Refer to our Github page for more info: https://github.com/coinalpha/hummingbot")

        self.notify(f"\nStatus check complete. Starting '{self.strategy_name}' strategy...")
        await self.start_market_making(restore)

        self._in_start_check = False

        # We always start the RateOracle. It is required for PNL calculation.
        RateOracle.get_instance().start()

    def start_script_strategy(self):
        script_strategy = ScriptStrategyBase.load_script_class(self.strategy_file_name)
        markets_list = []
        for conn, pairs in script_strategy.markets.items():
            markets_list.append((conn, list(pairs)))
        self._initialize_markets(markets_list)
        self.strategy = script_strategy(self.markets)

    def is_current_strategy_script_strategy(self) -> bool:
        script_file_name = settings.SCRIPT_STRATEGIES_PATH / f"{self.strategy_file_name}.py"
        return script_file_name.exists()

    async def start_market_making(self,  # type: HummingbotApplication
                                  restore: Optional[bool] = False):
        try:
            self.start_time = time.time() * 1e3  # Time in milliseconds
            self.clock = Clock(ClockMode.REALTIME)
            for market in self.markets.values():
                if market is not None:
                    self.clock.add_iterator(market)
                    self.markets_recorder.restore_market_states(self.strategy_file_name, market)
                    if len(market.limit_orders) > 0:
                        if restore is False:
                            self.notify(f"Canceling dangling limit orders on {market.name}...")
                            await market.cancel_all(5.0)
                        else:
                            self.notify(f"Restored {len(market.limit_orders)} limit orders on {market.name}...")
            if self.strategy:
                self.clock.add_iterator(self.strategy)
            if global_config.global_config_map[global_config.PMM_SCRIPT_ENABLED_KEY].value:
                pmm_script_file = global_config.global_config_map[global_config.PMM_SCRIPT_FILE_PATH_KEY].value
                folder = dirname(pmm_script_file)
                if folder == "":
                    pmm_script_file = settings.PMM_SCRIPTS_PATH / pmm_script_file
                if self.strategy_name != "pure_market_making":
                    self.notify("Error: PMM script feature is only available for pure_market_making strategy.")
                else:
                    self._pmm_script_iterator = PMMScriptIterator(pmm_script_file,
                                                                  list(self.markets.values()),
                                                                  self.strategy, 0.1)
                    self.clock.add_iterator(self._pmm_script_iterator)
                    self.notify(f"PMM script ({pmm_script_file}) started.")

            self.strategy_task: asyncio.Task = safe_ensure_future(self._run_clock(), loop=self.ev_loop)
            self.notify(f"\n'{self.strategy_name}' strategy started.\n"
                        f"Run `status` command to query the progress.")
            self.logger().info("start command initiated.")

            if self._trading_required:
                self.kill_switch = KillSwitch(self)
                await self.wait_till_ready(self.kill_switch.start)
        except Exception as e:
            self.logger().error(str(e), exc_info=True)

    def _initialize_strategy(self, strategy_name: str):
        if self.is_current_strategy_script_strategy():
            self.start_script_strategy()
        else:
            start_strategy: Callable = get_strategy_starter_file(strategy_name)
            if strategy_name in settings.STRATEGIES:
                start_strategy(self)
            else:
                raise NotImplementedError

    async def confirm_oracle_conversion_rate(self,  # type: HummingbotApplication
                                             ) -> bool:
        try:
            result = False
            self.app.clear_input()
            self.placeholder_mode = True
            self.app.hide_input = True
            for pair in settings.rate_oracle_pairs:
                msg = await RateCommand.oracle_rate_msg(pair)
                self.notify("\nRate Oracle:\n" + msg)
            config = ConfigVar(key="confirm_oracle_use",
                               type_str="bool",
                               prompt="Please confirm to proceed if the above oracle source and rates are correct for "
                                      "this strategy (Yes/No)  >>> ",
                               required_if=lambda: True,
                               validator=lambda v: validate_bool(v))
            await self.prompt_a_config_legacy(config)
            if config.value:
                result = True
        except OracleRateUnavailable:
            self.notify("Oracle rate is not available.")
        finally:
            self.placeholder_mode = False
            self.app.hide_input = False
            self.app.change_prompt(prompt=">>> ")
        return result<|MERGE_RESOLUTION|>--- conflicted
+++ resolved
@@ -2,11 +2,7 @@
 import platform
 import threading
 import time
-<<<<<<< HEAD
 from os.path import dirname
-=======
-from os.path import dirname, exists, join
->>>>>>> 1eb2577a
 from typing import TYPE_CHECKING, Any, Callable, Dict, List, Optional
 
 import pandas as pd
