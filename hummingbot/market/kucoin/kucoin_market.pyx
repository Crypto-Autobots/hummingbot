import aiohttp
import asyncio
from decimal import Decimal
from libc.stdint cimport int64_t
import logging
import pandas as pd
from typing import (
    Any,
    Dict,
    List,
    AsyncIterable,
    Optional,
    Tuple
)
import json
import time

from hummingbot.core.clock cimport Clock
from hummingbot.core.data_type.cancellation_result import CancellationResult
from hummingbot.core.data_type.limit_order import LimitOrder
from hummingbot.core.data_type.order_book cimport OrderBook
from hummingbot.core.data_type.order_book_tracker import OrderBookTrackerDataSourceType
from hummingbot.core.data_type.transaction_tracker import TransactionTracker
from hummingbot.core.event.events import (
    MarketEvent,
    BuyOrderCompletedEvent,
    SellOrderCompletedEvent,
    OrderFilledEvent,
    OrderCancelledEvent,
    BuyOrderCreatedEvent,
    SellOrderCreatedEvent,
    MarketTransactionFailureEvent,
    MarketOrderFailureEvent,
    OrderType,
    TradeType,
    TradeFee
)
from hummingbot.core.network_iterator import NetworkStatus
from hummingbot.core.utils.async_call_scheduler import AsyncCallScheduler
from hummingbot.core.utils.async_utils import (
    safe_ensure_future,
    safe_gather,
)
from hummingbot.logger import HummingbotLogger
from hummingbot.market.kucoin.kucoin_api_order_book_data_source import KucoinAPIOrderBookDataSource
from hummingbot.market.kucoin.kucoin_auth import KucoinAuth
from hummingbot.market.kucoin.kucoin_in_flight_order import KucoinInFlightOrder
from hummingbot.market.kucoin.kucoin_order_book_tracker import KucoinOrderBookTracker
from hummingbot.market.kucoin.kucoin_user_stream_tracker import KucoinUserStreamTracker
from hummingbot.market.trading_rule cimport TradingRule
from hummingbot.market.market_base import MarketBase
from hummingbot.core.utils.tracking_nonce import get_tracking_nonce
from hummingbot.client.config.fee_overrides_config_map import fee_overrides_config_map
from hummingbot.core.utils.estimate_fee import estimate_fee

km_logger = None
s_decimal_0 = Decimal(0)
KUCOIN_ROOT_API = "https://api.kucoin.com"


class KucoinAPIError(IOError):
    def __init__(self, error_payload: Dict[str, Any]):
        super().__init__()
        self.error_payload = error_payload


cdef class KucoinMarketTransactionTracker(TransactionTracker):
    cdef:
        KucoinMarket _owner

    def __init__(self, owner: KucoinMarket):
        super().__init__()
        self._owner = owner

    cdef c_did_timeout_tx(self, str tx_id):
        TransactionTracker.c_did_timeout_tx(self, tx_id)
        self._owner.c_did_timeout_tx(tx_id)

cdef class KucoinMarket(MarketBase):
    MARKET_BUY_ORDER_COMPLETED_EVENT_TAG = MarketEvent.BuyOrderCompleted.value
    MARKET_SELL_ORDER_COMPLETED_EVENT_TAG = MarketEvent.SellOrderCompleted.value
    MARKET_ORDER_CANCELLED_EVENT_TAG = MarketEvent.OrderCancelled.value
    MARKET_TRANSACTION_FAILURE_EVENT_TAG = MarketEvent.TransactionFailure.value
    MARKET_ORDER_FAILURE_EVENT_TAG = MarketEvent.OrderFailure.value
    MARKET_ORDER_FILLED_EVENT_TAG = MarketEvent.OrderFilled.value
    MARKET_BUY_ORDER_CREATED_EVENT_TAG = MarketEvent.BuyOrderCreated.value
    MARKET_SELL_ORDER_CREATED_EVENT_TAG = MarketEvent.SellOrderCreated.value
    API_CALL_TIMEOUT = 10.0
    UPDATE_ORDERS_INTERVAL = 10.0
    SHORT_POLL_INTERVAL = 5.0
    LONG_POLL_INTERVAL = 120.0

    @classmethod
    def logger(cls) -> HummingbotLogger:
        global km_logger
        if km_logger is None:
            km_logger = logging.getLogger(__name__)
        return km_logger

    def __init__(self,
                 kucoin_api_key: str,
                 kucoin_passphrase: str,
                 kucoin_secret_key: str,
                 poll_interval: float = 5.0,
                 order_book_tracker_data_source_type: OrderBookTrackerDataSourceType =
                 OrderBookTrackerDataSourceType.EXCHANGE_API,
                 trading_pairs: Optional[List[str]] = None,
                 trading_required: bool = True):

        super().__init__()
        self._account_id = ""
        self._async_scheduler = AsyncCallScheduler(call_interval=0.5)
        self._data_source_type = order_book_tracker_data_source_type
        self._ev_loop = asyncio.get_event_loop()
        self._kucoin_auth = KucoinAuth(api_key=kucoin_api_key, passphrase=kucoin_passphrase,
                                       secret_key=kucoin_secret_key)
        self._in_flight_orders = {}
        self._last_poll_timestamp = 0
        self._last_timestamp = 0
        self._order_book_tracker = KucoinOrderBookTracker(trading_pairs)
        self._poll_notifier = asyncio.Event()
        self._shared_client = None
        self._status_polling_task = None
        self._trading_required = trading_required
        self._trading_rules = {}
        self._trading_rules_polling_task = None
        self._tx_tracker = KucoinMarketTransactionTracker(self)
        self._user_stream_tracker = KucoinUserStreamTracker(kucoin_auth=self._kucoin_auth)

    @staticmethod
    def split_trading_pair(trading_pair: str) -> Tuple[str, str]:
        try:
            m = trading_pair.split("-")
            return m[0], m[1]
        except Exception as e:
            raise ValueError(f"Error parsing trading_pair {trading_pair}: {str(e)}")

    @staticmethod
    def convert_from_exchange_trading_pair(exchange_trading_pair: str) -> str:
        return exchange_trading_pair

    @staticmethod
    def convert_to_exchange_trading_pair(ku_trading_pair: str) -> str:
        return ku_trading_pair

    @property
    def name(self) -> str:
        return "kucoin"

    @property
    def order_book_tracker(self) -> KucoinOrderBookTracker:
        return self._order_book_tracker

    @property
    def order_books(self) -> Dict[str, OrderBook]:
        return self._order_book_tracker.order_books

    @property
    def trading_rules(self) -> Dict[str, TradingRule]:
        return self._trading_rules

    @property
    def in_flight_orders(self) -> Dict[str, KucoinInFlightOrder]:
        return self._in_flight_orders

    @property
    def limit_orders(self) -> List[LimitOrder]:
        return [
            in_flight_order.to_limit_order()
            for in_flight_order in self._in_flight_orders.values()
        ]

    @property
    def tracking_states(self) -> Dict[str, Any]:
        return {
            key: value.to_json()
            for key, value in self._in_flight_orders.items()
        }

    def restore_tracking_states(self, saved_states: Dict[str, Any]):
        self._in_flight_orders.update({
            key: KucoinInFlightOrder.from_json(value)
            for key, value in saved_states.items()
        })

    @property
    def shared_client(self) -> str:
        return self._shared_client

    @shared_client.setter
    def shared_client(self, client: aiohttp.ClientSession):
        self._shared_client = client

    @property
    def user_stream_tracker(self) -> KucoinUserStreamTracker:
        return self._user_stream_tracker

    async def get_active_exchange_markets(self) -> pd.DataFrame:
        return await KucoinAPIOrderBookDataSource.get_active_exchange_markets()

    cdef c_start(self, Clock clock, double timestamp):
        self._tx_tracker.c_start(clock, timestamp)
        MarketBase.c_start(self, clock, timestamp)

    cdef c_stop(self, Clock clock):
        MarketBase.c_stop(self, clock)
        self._async_scheduler.stop()

    async def start_network(self):
        self._stop_network()
        self._order_book_tracker.start()
        self._trading_rules_polling_task = safe_ensure_future(self._trading_rules_polling_loop())
        if self._trading_required:
            await self._update_account_id()
            self._status_polling_task = safe_ensure_future(self._status_polling_loop())
            self._user_stream_tracker_task = safe_ensure_future(self._user_stream_tracker.start())
            self._user_stream_event_listener_task = safe_ensure_future(self._user_stream_event_listener())

    def _stop_network(self):
        self._order_book_tracker.stop()
        if self._status_polling_task is not None:
            self._status_polling_task.cancel()
            self._status_polling_task = None
        if self._trading_rules_polling_task is not None:
            self._trading_rules_polling_task.cancel()
            self._trading_rules_polling_task = None
        if self._user_stream_tracker_task is not None:
            self._user_stream_tracker_task.cancel()
            self._user_stream_tracker_task = None
        if self._user_stream_event_listener_task is not None:
            self._user_stream_event_listener_task.cancel()
            self._user_stream_event_listener_task = None

    async def stop_network(self):
        self._stop_network()

    async def check_network(self) -> NetworkStatus:
        try:
            await self._api_request(method="get", path_url="/api/v1/timestamp")
        except asyncio.CancelledError:
            raise
        except Exception as e:
            return NetworkStatus.NOT_CONNECTED
        return NetworkStatus.CONNECTED

    cdef c_tick(self, double timestamp):
        cdef:
            double now = time.time()
            double poll_interval = (self.SHORT_POLL_INTERVAL
                                    if now - self.user_stream_tracker.last_recv_time > 60.0
                                    else self.LONG_POLL_INTERVAL)
            int64_t last_tick = <int64_t> (self._last_timestamp / poll_interval)
            int64_t current_tick = <int64_t> (timestamp / poll_interval)
        MarketBase.c_tick(self, timestamp)
        self._tx_tracker.c_tick(timestamp)
        if current_tick > last_tick:
            if not self._poll_notifier.is_set():
                self._poll_notifier.set()
        self._last_timestamp = timestamp

    async def _iter_user_event_queue(self) -> AsyncIterable[Dict[str, any]]:
        while True:
            try:
                yield await self._user_stream_tracker.user_stream.get()
            except asyncio.CancelledError:
                raise
            except Exception:
                self.logger().network(
                    "Unknown error. Retrying after 1 seconds.",
                    exc_info=True,
                    app_warning_msg="Could not fetch user events from Binance. Check API key and network connection."
                )
                await asyncio.sleep(1.0)

    async def _user_stream_event_listener(self):
        async for event_message in self._iter_user_event_queue():
            try:
                event_type = event_message.get("type")
                event_topic = event_message.get("topic")
                execution_data = event_message.get("data")

                # Refer to https://docs.kucoin.com/#private-order-change-events
                if event_type == "message" and event_topic == "/spotMarket/tradeOrders":
                    execution_status = execution_data["status"]
                    execution_type = execution_data["type"]
                    client_order_id = execution_data["clientOid"]

                    tracked_order = self._in_flight_orders.get(client_order_id)

                    if tracked_order is None:
                        self.logger().debug(f"Unrecognized order ID from user stream: {client_order_id}.")
                        self.logger().debug(f"Event: {event_message}")
                        continue
                elif event_type == "message" and event_topic == "/account/balance":
                    currency = execution_data["currency"]
                    available_balance = execution_data["available"]
                    total_balance = execution_data["total"]
                    self._account_balances.update({currency, total_balance})
                    self._account_available_balances.update({currency, available_balance})
                    self.apply_balance_restriction()
                else:
                    continue

                if (execution_status == "open" or execution_status == "match") and execution_type != "open":
                    if Decimal(execution_data["matchSize"]) > 0:
                        execute_amount_diff = Decimal(execution_data["matchSize"])
                        execute_price = Decimal(execution_data["price"])
                        tracked_order.executed_amount_base = Decimal(execution_data["filledSize"])
                        tracked_order.executed_amount_quote = Decimal(execution_data["filledSize"]) * Decimal(
                            execute_price)
                        self.logger().info(f"Filled {execute_amount_diff} out of {tracked_order.amount} of the "
                                           f"order {tracked_order.client_order_id}.")
                        self.c_trigger_event(self.MARKET_ORDER_FILLED_EVENT_TAG,
                                             OrderFilledEvent(
                                                 self._current_timestamp,
                                                 tracked_order.client_order_id,
                                                 tracked_order.trading_pair,
                                                 tracked_order.trade_type,
                                                 tracked_order.order_type,
                                                 execute_price,
                                                 execute_amount_diff,
                                                 self.c_get_fee(
                                                     tracked_order.base_asset,
                                                     tracked_order.quote_asset,
                                                     tracked_order.order_type,
                                                     tracked_order.trade_type,
                                                     execute_price,
                                                     execute_amount_diff,
                                                 ),
                                                 tracked_order.exchange_order_id
                                             ))
<<<<<<< HEAD

                if (execution_status == "done" or execution_status == "match") and (
                        execution_type == "match" or execution_type == "filled"):
=======
                if (execution_status == "done" or execution_status == "match") and (execution_type == "match" or execution_type == "filled"):
>>>>>>> ad9a1785
                    tracked_order.executed_amount_base = Decimal(execution_data["filledSize"])
                    tracked_order.executed_amount_quote = Decimal(execution_data["filledSize"]) * Decimal(
                        execution_data["price"])
                    if tracked_order.trade_type == TradeType.BUY:
                        self.logger().info(f"The market buy order {tracked_order.client_order_id} has completed "
                                           f"according to KuCoin user stream.")
                        self.c_trigger_event(self.MARKET_BUY_ORDER_COMPLETED_EVENT_TAG,
                                             BuyOrderCompletedEvent(self._current_timestamp,
                                                                    tracked_order.client_order_id,
                                                                    tracked_order.base_asset,
                                                                    tracked_order.quote_asset,
                                                                    (tracked_order.fee_asset
                                                                     or tracked_order.base_asset),
                                                                    tracked_order.executed_amount_base,
                                                                    tracked_order.executed_amount_quote,
                                                                    tracked_order.fee_paid,
                                                                    tracked_order.order_type))
                    else:
                        self.logger().info(f"The market sell order {tracked_order.client_order_id} has completed "
                                           f"according to KuCoin user stream.")
                        self.c_trigger_event(self.MARKET_SELL_ORDER_COMPLETED_EVENT_TAG,
                                             SellOrderCompletedEvent(self._current_timestamp,
                                                                     tracked_order.client_order_id,
                                                                     tracked_order.base_asset,
                                                                     tracked_order.quote_asset,
                                                                     (tracked_order.fee_asset
                                                                      or tracked_order.quote_asset),
                                                                     tracked_order.executed_amount_base,
                                                                     tracked_order.executed_amount_quote,
                                                                     tracked_order.fee_paid,
                                                                     tracked_order.order_type))
                    self.c_stop_tracking_order(tracked_order.client_order_id)
<<<<<<< HEAD

                elif execution_status == "done" and execution_type == "canceled":
                    self.logger().info(f"Successfully cancelled order {tracked_order.client_order_id}.")
                    self.c_trigger_event(self.MARKET_ORDER_CANCELLED_EVENT_TAG,
                                         OrderCancelledEvent(
                                             self._current_timestamp,
                                             tracked_order.client_order_id))
                    self.c_stop_tracking_order(tracked_order.client_order_id)

=======
                elif execution_status == "done" and execution_type == "canceled":
                    self.logger().info(f"Successfully cancelled order {tracked_order.client_order_id}.")
                    self.c_trigger_event(self.MARKET_ORDER_CANCELLED_EVENT_TAG,
                                         OrderCancelledEvent(self._current_timestamp,
                                                             tracked_order.client_order_id))
                    self.c_stop_tracking_order(tracked_order.client_order_id)
>>>>>>> ad9a1785
            except asyncio.CancelledError:
                raise
            except Exception:
                self.logger().error("Unexpected error in user stream listener loop.", exc_info=True)
                await asyncio.sleep(5.0)

    async def _http_client(self) -> aiohttp.ClientSession:
        if self._shared_client is None:
            self._shared_client = aiohttp.ClientSession()
        return self._shared_client

    async def _api_request(self,
                           method,
                           path_url,
                           params: Optional[Dict[str, Any]] = None,
                           data=None,
                           is_auth_required: bool = False,
                           is_partner_required: bool = False) -> Dict[str, Any]:
        url = KUCOIN_ROOT_API + path_url
        client = await self._http_client()
        if is_auth_required:
            if is_partner_required:
                headers = self._kucoin_auth.add_auth_to_params(method, path_url, params, partner_header=True)
            else:
                headers = self._kucoin_auth.add_auth_to_params(method, path_url, params)
        else:
            headers = {"Content-Type": "application/json"}

        post_json = json.dumps(params)
        if method == "get":
            response = await client.get(url, headers=headers)
        elif method == "post":
            response = await client.post(url, data=post_json, headers=headers)
        elif method == "delete":
            response = await client.delete(url, headers=headers)
        else:
            response = False

        if response:
            if response.status != 200:
                raise IOError(f"Error fetching data from {url}. HTTP status is {response.status}.")
            try:
                parsed_response = json.loads(await response.text())
            except Exception:
                raise IOError(f"Error parsing data from {url}.")
            return parsed_response

    async def _update_account_id(self) -> str:
        accounts = await self._api_request("get", path_url="/api/v1/accounts", is_auth_required=True)
        try:
            for account in accounts["data"]:
                if account["type"] == "trade":
                    self._account_id = str(account["id"])
        except Exception as e:
            raise ValueError(f"Unable to retrieve account id: {e}")

    async def _update_balances(self):
        cdef:
            str path_url = "/api/v1/accounts"
            dict data = await self._api_request("get", path_url=path_url, is_auth_required=True)
            list balances = data.get("list", [])
            dict new_available_balances = {}
            dict new_balances = {}
            str asset_name
            object balance

        if data:
            for balance_entry in data["data"]:
                asset_name = balance_entry["currency"]
                balance = Decimal(balance_entry["balance"])
                if balance == s_decimal_0:
                    continue
                if asset_name not in new_available_balances:
                    new_available_balances[asset_name] = s_decimal_0
                if asset_name not in new_balances:
                    new_balances[asset_name] = s_decimal_0

                new_balances[asset_name] += balance
                if balance_entry["type"] == "trade":
                    new_available_balances[asset_name] = Decimal(balance_entry["available"])

            self._account_available_balances.clear()
            self._account_available_balances = new_available_balances
            self._account_balances.clear()
            self._account_balances = new_balances

        self.apply_balance_restriction()

    cdef object c_get_fee(self,
                          str base_currency,
                          str quote_currency,
                          object order_type,
                          object order_side,
                          object amount,
                          object price):
        # There is no API for checking user's fee tier
        # Fee info from https://www.kucoin.com/vip/fee
        """
        if order_type is OrderType.LIMIT and fee_overrides_config_map["kucoin_maker_fee"].value is not None:
            return TradeFee(percent=fee_overrides_config_map["kucoin_maker_fee"].value / Decimal("100"))
        if order_type is OrderType.MARKET and fee_overrides_config_map["kucoin_taker_fee"].value is not None:
            return TradeFee(percent=fee_overrides_config_map["kucoin_taker_fee"].value / Decimal("100"))
        return TradeFee(percent=Decimal("0.001"))
        """
        is_maker = order_type is OrderType.LIMIT_MAKER
        return estimate_fee("kucoin", is_maker)

    async def _update_trading_rules(self):
        cdef:
            # The poll interval for trade rules is 60 seconds.
            int64_t last_tick = <int64_t> (self._last_timestamp / 60.0)
            int64_t current_tick = <int64_t> (self._current_timestamp / 60.0)
        if current_tick > last_tick or len(self._trading_rules) < 1:
            exchange_info = await self._api_request("get", path_url="/api/v1/symbols")
            trading_rules_list = self._format_trading_rules(exchange_info)
            self._trading_rules.clear()
            for trading_rule in trading_rules_list:
                self._trading_rules[trading_rule.trading_pair] = trading_rule

    def _format_trading_rules(self, raw_trading_pair_info: List[Dict[str, Any]]) -> List[TradingRule]:
        cdef:
            list trading_rules = []

        for info in raw_trading_pair_info["data"]:
            try:
                trading_rules.append(
                    TradingRule(trading_pair=info["symbol"],
                                min_order_size=Decimal(info["baseMinSize"]),
                                max_order_size=Decimal(info["baseMaxSize"]),
                                min_price_increment=Decimal(info['priceIncrement']),
                                min_base_amount_increment=Decimal(info['baseIncrement']),
                                min_quote_amount_increment=Decimal(info['quoteIncrement']),
                                min_notional_size=Decimal(info["quoteMinSize"]))
                )
            except Exception:
                self.logger().error(f"Error parsing the trading_pair rule {info}. Skipping.", exc_info=True)
        return trading_rules

    async def get_order_status(self, exchange_order_id: str) -> Dict[str, Any]:
        path_url = f"/api/v1/orders/{exchange_order_id}"
        return await self._api_request("get", path_url=path_url, is_auth_required=True)

    async def _update_order_status(self):
        cdef:
            # The poll interval for order status is 10 seconds.
            int64_t last_tick = <int64_t> (self._last_poll_timestamp / self.UPDATE_ORDERS_INTERVAL)
            int64_t current_tick = <int64_t> (self._current_timestamp / self.UPDATE_ORDERS_INTERVAL)

        if current_tick > last_tick and len(self._in_flight_orders) > 0:
            tracked_orders = list(self._in_flight_orders.values())
            for tracked_order in tracked_orders:
                exchange_order_id = await tracked_order.get_exchange_order_id()
                order_update = await self.get_order_status(exchange_order_id)
                if order_update is None:
                    self.logger().network(
                        f"Error fetching status update for the order {tracked_order.client_order_id}: "
                        f"{order_update}.",
                        app_warning_msg=f"Could not fetch updates for the order {tracked_order.client_order_id}. "
                                        f"The order has either been filled or canceled."
                    )
                    continue

                order_state = order_update["data"]["isActive"]
                if order_state:
                    continue

                # Calculate the newly executed amount for this update.
                if order_update["data"]["opType"] == "DEAL":
                    if order_state:
                        tracked_order.last_state = "DEAL"
                    else:
                        tracked_order.last_state = "DONE"
                else:
                    tracked_order.last_state = "CANCEL"
                new_confirmed_amount = Decimal(
                    order_update["data"]["dealFunds"])  # API isn't detailed enough assuming dealSize
                execute_amount_diff = Decimal(order_update["data"]["dealSize"])

                if execute_amount_diff > s_decimal_0:
                    tracked_order.executed_amount_base = Decimal(order_update["data"]["dealSize"])
                    tracked_order.executed_amount_quote = new_confirmed_amount
                    tracked_order.fee_paid = Decimal(order_update["data"]["fee"])
                    execute_price = Decimal(order_update["data"]["dealFunds"]) / execute_amount_diff
                    order_filled_event = OrderFilledEvent(
                        self._current_timestamp,
                        tracked_order.client_order_id,
                        tracked_order.trading_pair,
                        tracked_order.trade_type,
                        tracked_order.order_type,
                        float(execute_price),
                        float(execute_amount_diff),
                        self.c_get_fee(
                            tracked_order.base_asset,
                            tracked_order.quote_asset,
                            tracked_order.order_type,
                            tracked_order.trade_type,
                            float(execute_price),
                            float(execute_amount_diff),
                        ),
                        exchange_trade_id=exchange_order_id,
                    )
                    self.logger().info(f"Filled {execute_amount_diff} out of {tracked_order.amount} of the "
                                       f"order {tracked_order.client_order_id}.")
                    self.c_trigger_event(self.MARKET_ORDER_FILLED_EVENT_TAG, order_filled_event)

                if order_state is False and order_update["data"]["cancelExist"] is False:
                    self.c_stop_tracking_order(tracked_order.client_order_id)
                    if tracked_order.trade_type is TradeType.BUY:
                        self.logger().info(f"The market buy order {tracked_order.client_order_id} has completed "
                                           f"according to order status API.")
                        self.c_trigger_event(self.MARKET_BUY_ORDER_COMPLETED_EVENT_TAG,
                                             BuyOrderCompletedEvent(self._current_timestamp,
                                                                    tracked_order.client_order_id,
                                                                    tracked_order.base_asset,
                                                                    tracked_order.quote_asset,
                                                                    tracked_order.fee_asset or tracked_order.base_asset,
                                                                    float(tracked_order.executed_amount_base),
                                                                    float(tracked_order.executed_amount_quote),
                                                                    float(tracked_order.fee_paid),
                                                                    tracked_order.order_type))
                    else:
                        self.logger().info(f"The market sell order {tracked_order.client_order_id} has completed "
                                           f"according to order status API.")
                        self.c_trigger_event(self.MARKET_SELL_ORDER_COMPLETED_EVENT_TAG,
                                             SellOrderCompletedEvent(self._current_timestamp,
                                                                     tracked_order.client_order_id,
                                                                     tracked_order.base_asset,
                                                                     tracked_order.quote_asset,
                                                                     tracked_order.fee_asset or tracked_order.quote_asset,
                                                                     float(tracked_order.executed_amount_base),
                                                                     float(tracked_order.executed_amount_quote),
                                                                     float(tracked_order.fee_paid),
                                                                     tracked_order.order_type))

                if order_state is False and order_update["data"]["cancelExist"] is True:
                    self.c_stop_tracking_order(tracked_order.client_order_id)
                    self.logger().info(f"The market order {tracked_order.client_order_id} has been cancelled according"
                                       f" to order status API.")
                    self.c_trigger_event(self.MARKET_ORDER_CANCELLED_EVENT_TAG,
                                         OrderCancelledEvent(self._current_timestamp,
                                                             tracked_order.client_order_id))

    async def _status_polling_loop(self):
        while True:
            try:
                self._poll_notifier = asyncio.Event()
                await self._poll_notifier.wait()

                await safe_gather(
                    self._update_balances(),
                    self._update_order_status(),
                )
                self._last_poll_timestamp = self._current_timestamp
            except asyncio.CancelledError:
                raise
            except Exception:
                self.logger().network("Unexpected error while fetching account updates.",
                                      exc_info=True,
                                      app_warning_msg="Could not fetch account updates from Kucoin. "
                                                      "Check API key and network connection.")
                await asyncio.sleep(0.5)

    async def _trading_rules_polling_loop(self):
        while True:
            try:
                await self._update_trading_rules()
                await asyncio.sleep(60)
            except asyncio.CancelledError:
                raise
            except Exception:
                self.logger().network("Unexpected error while fetching trading rules.",
                                      exc_info=True,
                                      app_warning_msg="Could not fetch new trading rules from Kucoin. "
                                                      "Check network connection.")
                await asyncio.sleep(0.5)

    @property
    def status_dict(self) -> Dict[str, bool]:
        return {
            "account_id_initialized": self._account_id != "" if self._trading_required else True,
            "order_books_initialized": self._order_book_tracker.ready,
            "account_balance": self._account_balances if self._trading_required else True,
            "trading_rule_initialized": len(self._trading_rules) > 0
        }

    @property
    def ready(self) -> bool:
        return all(self.status_dict.values())

    def get_all_balances(self) -> Dict[str, Decimal]:
        return self._account_balances.copy()

    def supported_order_types(self):
        return [OrderType.LIMIT, OrderType.LIMIT_MAKER]

    async def place_order(self,
                          order_id: str,
                          trading_pair: str,
                          amount: Decimal,
                          is_buy: bool,
                          order_type: OrderType,
                          price: Decimal) -> str:
        path_url = "/api/v1/orders"
        side = "buy" if is_buy else "sell"
        order_type_str = order_type.name.lower()
        params = {
            "size": str(amount),
            "clientOid": order_id,
            "side": side,
            "symbol": trading_pair,
            "type": order_type_str,
        }
        if order_type is OrderType.LIMIT:
            params["price"] = str(price)
        elif order_type is OrderType.LIMIT_MAKER:
            params["price"] = str(price)
            params["postOnly"] = True
        exchange_order_id = await self._api_request(
            "post",
            path_url=path_url,
            params=params,
            data=params,
            is_auth_required=True,
            is_partner_required=True
        )
        return str(exchange_order_id["data"]["orderId"])

    async def execute_buy(self,
                          order_id: str,
                          trading_pair: str,
                          amount: Decimal,
                          order_type: OrderType,
                          price: Decimal):
        cdef:
            TradingRule trading_rule = self._trading_rules[trading_pair]
            double quote_amount
            object decimal_amount
            object decimal_price
            str exchange_order_id
            object tracked_order

        if order_type is OrderType.LIMIT or order_type is OrderType.LIMIT_MAKER:
            decimal_amount = self.c_quantize_order_amount(trading_pair, amount)
            decimal_price = self.c_quantize_order_price(trading_pair, price)
            if decimal_amount < trading_rule.min_order_size:
                raise ValueError(f"Buy order amount {decimal_amount} is lower than the minimum order size "
                                 f"{trading_rule.min_order_size}.")
        try:
            exchange_order_id = await self.place_order(order_id, trading_pair, decimal_amount, True, order_type,
                                                       decimal_price)
            self.c_start_tracking_order(
                client_order_id=order_id,
                exchange_order_id=exchange_order_id,
                trading_pair=trading_pair,
                order_type=order_type,
                trade_type=TradeType.BUY,
                price=decimal_price,
                amount=decimal_amount
            )
            tracked_order = self._in_flight_orders.get(order_id)
            if tracked_order is not None:
                self.logger().info(f"Created {order_type} buy order {order_id} for {decimal_amount} {trading_pair}.")
            self.c_trigger_event(self.MARKET_BUY_ORDER_CREATED_EVENT_TAG,
                                 BuyOrderCreatedEvent(
                                     self._current_timestamp,
                                     order_type,
                                     trading_pair,
                                     float(decimal_amount),
                                     float(decimal_price),
                                     order_id
                                 ))
        except asyncio.CancelledError:
            raise
        except Exception:
            self.c_stop_tracking_order(order_id)
<<<<<<< HEAD
            if order_type == OrderType.MARKET:
                order_type_str = "MARKET"
            elif order_type == OrderType.LIMIT:
                order_type_str = "LIMIT"
            elif order_type == OrderType.LIMIT_MAKER:
                order_type_str = "LIMIT_MAKER"
=======
            order_type_str = order_type.name.lower()
>>>>>>> ad9a1785
            self.logger().network(
                f"Error submitting buy {order_type_str} order to Kucoin for "
                f"{decimal_amount} {trading_pair} "
                f"{decimal_price}.",
                exc_info=True,
                app_warning_msg=f"Failed to submit buy order to Kucoin. Check API key and network connection."
            )
            self.c_trigger_event(self.MARKET_ORDER_FAILURE_EVENT_TAG,
                                 MarketOrderFailureEvent(self._current_timestamp, order_id, order_type))

    cdef str c_buy(self,
                   str trading_pair,
                   object amount,
                   object order_type = OrderType.LIMIT,
                   object price = s_decimal_0,
                   dict kwargs = {}):
        cdef:
            int64_t tracking_nonce = <int64_t> get_tracking_nonce()
            str order_id = f"buy-{trading_pair}-{tracking_nonce}"

        safe_ensure_future(self.execute_buy(order_id, trading_pair, amount, order_type, price))
        return order_id

    async def execute_sell(self,
                           order_id: str,
                           trading_pair: str,
                           amount: Decimal,
                           order_type: OrderType,
                           price: Decimal):
        cdef:
            TradingRule trading_rule = self._trading_rules[trading_pair]
            object decimal_amount
            object decimal_price
            str exchange_order_id
            object tracked_order

        decimal_amount = self.quantize_order_amount(trading_pair, amount)
        decimal_price = self.c_quantize_order_price(trading_pair, price)
        if decimal_amount < trading_rule.min_order_size:
            raise ValueError(f"Sell order amount {decimal_amount} is lower than the minimum order size "
                             f"{trading_rule.min_order_size}.")

        try:
            exchange_order_id = await self.place_order(order_id, trading_pair, decimal_amount, False, order_type,
                                                       decimal_price)
            self.c_start_tracking_order(
                client_order_id=order_id,
                exchange_order_id=exchange_order_id,
                trading_pair=trading_pair,
                order_type=order_type,
                trade_type=TradeType.SELL,
                price=decimal_price,
                amount=decimal_amount
            )
            tracked_order = self._in_flight_orders.get(order_id)
            if tracked_order is not None:
                self.logger().info(f"Created {order_type} sell order {order_id} for {decimal_amount} {trading_pair}.")
            self.c_trigger_event(self.MARKET_SELL_ORDER_CREATED_EVENT_TAG,
                                 SellOrderCreatedEvent(
                                     self._current_timestamp,
                                     order_type,
                                     trading_pair,
                                     float(decimal_amount),
                                     float(decimal_price),
                                     order_id
                                 ))
        except asyncio.CancelledError:
            raise
        except Exception:
            self.c_stop_tracking_order(order_id)
<<<<<<< HEAD
            if order_type == OrderType.MARKET:
                order_type_str = "MARKET"
            elif order_type == OrderType.LIMIT:
                order_type_str = "LIMIT"
            elif order_type == OrderType.LIMIT_MAKER:
                order_type_str = "LIMIT_MAKER"
=======
            order_type_str = order_type.name.lower()
>>>>>>> ad9a1785
            self.logger().network(
                f"Error submitting sell {order_type_str} order to Kucoin for "
                f"{decimal_amount} {trading_pair} "
                f"{decimal_price}.",
                exc_info=True,
                app_warning_msg=f"Failed to submit sell order to Kucoin. Check API key and network connection."
            )
            self.c_trigger_event(self.MARKET_ORDER_FAILURE_EVENT_TAG,
                                 MarketOrderFailureEvent(self._current_timestamp, order_id, order_type))

    cdef str c_sell(self,
                    str trading_pair,
                    object amount,
                    object order_type = OrderType.LIMIT,
                    object price = s_decimal_0,
                    dict kwargs = {}):
        cdef:
            int64_t tracking_nonce = <int64_t> get_tracking_nonce()
            str order_id = f"sell-{trading_pair}-{tracking_nonce}"
        safe_ensure_future(self.execute_sell(order_id, trading_pair, amount, order_type, price))
        return order_id

    async def execute_cancel(self, trading_pair: str, order_id: str):
        try:
            tracked_order = self._in_flight_orders.get(order_id)
            if tracked_order is None:
                raise ValueError(f"Failed to cancel order - {order_id}. Order not found.")
            path_url = f"/api/v1/orders/{tracked_order.exchange_order_id}"
            await self._api_request("delete", path_url=path_url, is_auth_required=True)
        except Exception as e:
            self.logger().network(
                f"Failed to cancel order {order_id}: {str(e)}",
                exc_info=True,
                app_warning_msg=f"Failed to cancel the order {order_id} on Kucoin. "
                                f"Check API key and network connection."
            )

    cdef c_cancel(self, str trading_pair, str order_id):
        safe_ensure_future(self.execute_cancel(trading_pair, order_id))
        return order_id

    async def cancel_all(self, timeout_seconds: float) -> List[CancellationResult]:
        path_url = "/api/v1/orders"
        cancellation_results = []
        try:
            cancel_all_results = await self._api_request(
                "delete",
                path_url=path_url,
                is_auth_required=True
            )
            for oid in cancel_all_results["data"]["cancelledOrderIds"]:
                cancellation_results.append(CancellationResult(oid, True))
        except Exception as e:
            self.logger().network(
                f"Failed to cancel all orders.",
                exc_info=True,
                app_warning_msg=f"Failed to cancel all orders on Kucoin. Check API key and network connection."
            )
        return cancellation_results

    cdef OrderBook c_get_order_book(self, str trading_pair):
        cdef:
            dict order_books = self._order_book_tracker.order_books

        if trading_pair not in order_books:
            raise ValueError(f"No order book exists for '{trading_pair}'.")
        return order_books.get(trading_pair)

    cdef c_did_timeout_tx(self, str tracking_id):
        self.c_trigger_event(self.MARKET_TRANSACTION_FAILURE_EVENT_TAG,
                             MarketTransactionFailureEvent(self._current_timestamp, tracking_id))

    cdef c_start_tracking_order(self,
                                str client_order_id,
                                str exchange_order_id,
                                str trading_pair,
                                object order_type,
                                object trade_type,
                                object price,
                                object amount):
        self._in_flight_orders[client_order_id] = KucoinInFlightOrder(
            client_order_id=client_order_id,
            exchange_order_id=exchange_order_id,
            trading_pair=trading_pair,
            order_type=order_type,
            trade_type=trade_type,
            price=price,
            amount=amount
        )

    cdef c_stop_tracking_order(self, str order_id):
        if order_id in self._in_flight_orders:
            del self._in_flight_orders[order_id]

    cdef object c_get_order_price_quantum(self, str trading_pair, object price):
        cdef:
            TradingRule trading_rule = self._trading_rules[trading_pair]
        return trading_rule.min_price_increment

    cdef object c_get_order_size_quantum(self, str trading_pair, object order_size):
        cdef:
            TradingRule trading_rule = self._trading_rules[trading_pair]
        return Decimal(trading_rule.min_base_amount_increment)

    cdef object c_quantize_order_amount(self, str trading_pair, object amount, object price=s_decimal_0):
        cdef:
            TradingRule trading_rule = self._trading_rules[trading_pair]
            object quantized_amount = MarketBase.c_quantize_order_amount(self, trading_pair, amount)
            object current_price = self.c_get_price(trading_pair, False)
            object notional_size

        # Check against min_order_size. If not passing check, return 0.
        if quantized_amount < trading_rule.min_order_size:
            return s_decimal_0

        # Check against max_order_size. If not passing check, return maximum.
        if quantized_amount > trading_rule.max_order_size:
            return trading_rule.max_order_size

        if price == s_decimal_0:
            notional_size = current_price * quantized_amount
        else:
            notional_size = price * quantized_amount
        # Add 1% as a safety factor in case the prices changed while making the order.
        if notional_size < trading_rule.min_notional_size * Decimal("1.01"):
            return s_decimal_0

        return quantized_amount<|MERGE_RESOLUTION|>--- conflicted
+++ resolved
@@ -329,13 +329,7 @@
                                                  ),
                                                  tracked_order.exchange_order_id
                                              ))
-<<<<<<< HEAD
-
-                if (execution_status == "done" or execution_status == "match") and (
-                        execution_type == "match" or execution_type == "filled"):
-=======
                 if (execution_status == "done" or execution_status == "match") and (execution_type == "match" or execution_type == "filled"):
->>>>>>> ad9a1785
                     tracked_order.executed_amount_base = Decimal(execution_data["filledSize"])
                     tracked_order.executed_amount_quote = Decimal(execution_data["filledSize"]) * Decimal(
                         execution_data["price"])
@@ -368,24 +362,12 @@
                                                                      tracked_order.fee_paid,
                                                                      tracked_order.order_type))
                     self.c_stop_tracking_order(tracked_order.client_order_id)
-<<<<<<< HEAD
-
-                elif execution_status == "done" and execution_type == "canceled":
-                    self.logger().info(f"Successfully cancelled order {tracked_order.client_order_id}.")
-                    self.c_trigger_event(self.MARKET_ORDER_CANCELLED_EVENT_TAG,
-                                         OrderCancelledEvent(
-                                             self._current_timestamp,
-                                             tracked_order.client_order_id))
-                    self.c_stop_tracking_order(tracked_order.client_order_id)
-
-=======
                 elif execution_status == "done" and execution_type == "canceled":
                     self.logger().info(f"Successfully cancelled order {tracked_order.client_order_id}.")
                     self.c_trigger_event(self.MARKET_ORDER_CANCELLED_EVENT_TAG,
                                          OrderCancelledEvent(self._current_timestamp,
                                                              tracked_order.client_order_id))
                     self.c_stop_tracking_order(tracked_order.client_order_id)
->>>>>>> ad9a1785
             except asyncio.CancelledError:
                 raise
             except Exception:
@@ -761,16 +743,7 @@
             raise
         except Exception:
             self.c_stop_tracking_order(order_id)
-<<<<<<< HEAD
-            if order_type == OrderType.MARKET:
-                order_type_str = "MARKET"
-            elif order_type == OrderType.LIMIT:
-                order_type_str = "LIMIT"
-            elif order_type == OrderType.LIMIT_MAKER:
-                order_type_str = "LIMIT_MAKER"
-=======
             order_type_str = order_type.name.lower()
->>>>>>> ad9a1785
             self.logger().network(
                 f"Error submitting buy {order_type_str} order to Kucoin for "
                 f"{decimal_amount} {trading_pair} "
@@ -841,16 +814,7 @@
             raise
         except Exception:
             self.c_stop_tracking_order(order_id)
-<<<<<<< HEAD
-            if order_type == OrderType.MARKET:
-                order_type_str = "MARKET"
-            elif order_type == OrderType.LIMIT:
-                order_type_str = "LIMIT"
-            elif order_type == OrderType.LIMIT_MAKER:
-                order_type_str = "LIMIT_MAKER"
-=======
             order_type_str = order_type.name.lower()
->>>>>>> ad9a1785
             self.logger().network(
                 f"Error submitting sell {order_type_str} order to Kucoin for "
                 f"{decimal_amount} {trading_pair} "
